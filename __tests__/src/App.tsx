--- conflicted
+++ resolved
@@ -136,22 +136,6 @@
     const otherDeckData = replayData.players[playerIndex];
     const { endField = [] } = replayData.replay;
 
-<<<<<<< HEAD
-    const fieldState = endField
-      .map((card: any) => {
-        // const zoneData = YGOGameUtils.getZoneData(card.zone);
-        // console.log("ZONE --> ", card.zone, zoneData);
-
-        // if (zoneData.player === playerIndex) {
-        //   return {
-        //     ...card,
-        //     zone: YGOGameUtils.invertPlayerInZone(card.zone)
-        //   }
-        // }
-        return undefined;
-      })
-      .filter((data: any) => data);
-=======
     const fieldState = endField.map((card: any) => {
       const zoneData = YGOGameUtils.getZoneData(card.zone);
       console.log("ZONE --> ", card.zone, zoneData);
@@ -164,7 +148,6 @@
       }
       return undefined;
     }).filter((data: any) => data);
->>>>>>> 79c0bfb6
 
     console.log("----> ");
     console.log("fieldState ", fieldState);
@@ -344,21 +327,6 @@
     ];
 
     endField.forEach((data: any) => {
-<<<<<<< HEAD
-      // const zoneData = YGOGameUtils.getZoneData(data.zone);
-      // const card = getCard(zoneData.player, data.id);
-      // const cardData = { ...card, ...data, zoneData };
-      // if (zoneData.zone === "M") {
-      //   fields[zoneData.player].monsterZones[zoneData.zoneIndex - 1] = cardData;
-      // }
-      // if (zoneData.zone === "S") {
-      //   fields[zoneData.player].spellTrapZones[zoneData.zoneIndex - 1] = cardData;
-      // }
-      // if (zoneData.zone === "EMZ") {
-      //   fields[zoneData.player].extraMonsterZones[zoneData.zoneIndex - 1] = cardData;
-      // }
-    });
-=======
       const zoneData = YGOGameUtils.getZoneData(data.zone);
       const card = getCard(zoneData.player, data.id);
       const cardData = { ...card, ...data, zoneData };
@@ -373,7 +341,6 @@
         fields[zoneData.player].extraMonsterZones[zoneData.zoneIndex - 1] = cardData;
       }
     })
->>>>>>> 79c0bfb6
     fields.reverse();
     setFields(fields);
   }, [data]);
@@ -418,13 +385,13 @@
         const extraMonsterZone1 = fields[0].extraMonsterZones[0]
           ? 0
           : fields[1].extraMonsterZones[0]
-          ? 1
-          : -1;
+            ? 1
+            : -1;
         const extraMonsterZone2 = fields[0].extraMonsterZones[1]
           ? 0
           : fields[1].extraMonsterZones[1]
-          ? 1
-          : -1;
+            ? 1
+            : -1;
 
         const extraMonsterZones = (
           <>
