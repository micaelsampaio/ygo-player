import { Link } from "react-router";
import YUBEL from "./decks/YUBEL_FS.json";
import CHIMERA from "./decks/CHIMERA.json";
import { useNavigate } from "react-router";
import RoomLobby from "./RoomLobby";
import { useKaibaNet } from "./useKaibaNet";
import { memo, useEffect, useState } from "react";
import { YGOGameUtils } from "../../dist/index.js";

const cdnUrl = String(import.meta.env.VITE_YGO_CDN_URL);

export default function App() {
  const kaibaNet = useKaibaNet();
  const [rooms, setRooms] = useState(() => kaibaNet.getRooms());

  const onRoomsUpdated = (updatedRooms) => {
    console.log("App: Updated rooms", updatedRooms);
    setRooms(new Map(updatedRooms));
  };

  useEffect(() => {
    console.log("kaibaNet in useEffect:", kaibaNet); // Ensure this is the same instance
    console.log("Setting up event listener for rooms:updated");
    kaibaNet.removeAllListeners("rooms:updated");
    kaibaNet.on("rooms:updated", onRoomsUpdated);
    return () => {
      console.log("Cleaning up event listener for rooms:updated");
      kaibaNet.off("rooms:updated", onRoomsUpdated);
    };
  }, [kaibaNet]);

  const [replays, setReplays] = useState(() => {
    const allKeys = Object.keys(localStorage);
    const replayKeys = allKeys.filter((key) => key.startsWith("replay_"));
    return replayKeys.map((replay) => ({ name: replay, data: null }));
  });

  const [decks, setDecks] = useState(() => {
    const allKeys = Object.keys(localStorage);
    const decks = allKeys.filter((key) => key.startsWith("deck_"));
    return decks;
  });
  const [roomDecks, setRoomDecks] = useState<any>({});

  const [selectedDeck, setSelectedDeck] = useState(() => {
    const deck = window.localStorage.getItem("selected-deck")!;
    if (decks.find((d) => d === deck)) {
      return deck;
    }
    return "";
  });

  let navigate = useNavigate();

  const duel = (deck1: any, deck2: any) => {
    const roomJson = {
      players: [
        {
          name: "player1",
          mainDeck: deck1.mainDeck,
          extraDeck: deck1.extraDeck,
        },
        {
          name: "player2",
          mainDeck: deck2.mainDeck,
          extraDeck: deck2.extraDeck,
        },
      ],
    };
    console.log("duel", roomJson);
    localStorage.setItem("duel-data", JSON.stringify(roomJson));
    setRoomDecks(roomJson);
    kaibaNet.createRoom();
    navigate("/duel");
  };

<<<<<<< HEAD
  const duelAs = (e: any, deck1: any, deck2: any) => {
    e.preventDefault();
    e.stopPropagation();
    duel(deck1, deck2);
=======
  kaibaNet.setOnGameStartCallback(handleGameStart);

  const handleRoomJoin = async (roomId: any) => {
    console.log("App:handleRoomJoin:roomDecks", roomDecks);

    // for (let player = 0; player < 2; ++player) {
    //   for (let i = roomDecks.players[player].mainDeck.length - 1; i > 0; i--) {
    //     const j = Math.floor(Math.random() * (i + 1));
    //     [roomDecks.players[player].mainDeck[i], roomDecks.players[player].mainDeck[j]] = [roomDecks.players[player].mainDeck[j], roomDecks.players[player].mainDeck[i]];
    //   }
    // }

    roomDecks.options = {
      shuffleDecks: false
    };

    await kaibaNet.joinRoom(roomId, roomDecks);
    navigate("/duel");
>>>>>>> 00d882db
  };

  const duelWithDeckFromStore = (e: any, deckId: string) => {
    e.preventDefault();
    e.stopPropagation();
    const deckData = JSON.parse(localStorage.getItem(deckId)!) as any;
    duel(deckData, YUBEL);
  };

  const handleRoomJoin = async (roomId: any) => {
    console.log("App:handleRoomJoin:roomDecks", roomDecks);
    await kaibaNet.joinRoom(roomId);
    //navigate("/duel");
  };

  const deleteDeck = (deckId: string) => {
    if (confirm("Are you sure you want to delete " + deckId) == true) {
      localStorage.removeItem(deckId);
      setDecks((decks) => decks.filter((d) => d !== deckId));
    }
  };

  const deleteReplay = (replayId: string) => {
    if (confirm("Are you sure you want to delete " + replayId) == true) {
      localStorage.removeItem(replayId);
      setReplays((replays) => replays.filter((d) => d.name !== replayId));
    }
  };

  const playFromAReplay = (playerIndex: number, replayData: any) => {
    const deckData = JSON.parse(window.localStorage.getItem(selectedDeck)!);
    const otherDeckData = replayData.players[playerIndex];
    const { endField = [] } = replayData.replay;

    const fieldState = endField
      .map((card: any) => {
        const zoneData = YGOGameUtils.getZoneData(card.zone);
        console.log("ZONE --> ", card.zone, zoneData);

        if (zoneData.player === playerIndex) {
          return {
            ...card,
            zone: YGOGameUtils.invertPlayerInZone(card.zone),
          };
        }
        return undefined;
      })
      .filter((data: any) => data);

    console.log("----> ");
    console.log("fieldState ", fieldState);

    localStorage.setItem(
      "duel-data",
      JSON.stringify({
        players: [
          {
            name: "player1",
            mainDeck: deckData.mainDeck,
            extraDeck: deckData.extraDeck,
          },
          {
            name: "player2",
            mainDeck: otherDeckData.mainDeck,
            extraDeck: otherDeckData.extraDeck,
          },
        ],
        options: {
          fieldState,
        },
      })
    );
    console.log(JSON.parse(localStorage.getItem("duel-data")!));
    navigate("/duel");
  };

  const openRelay = (e: any, replayId: string) => {
    e.preventDefault();
    e.stopPropagation();

    localStorage.setItem("duel-data", window.localStorage.getItem(replayId)!);

    navigate("/duel");
  };

  useLazyReplay({ replays, setReplays });

  return (
    <div>
      <h1># Decks</h1>
      <ul>
        <li>
          <Link onClick={(e) => duelAs(e, YUBEL, CHIMERA)} to="#">
            Duel as Yubel
          </Link>
        </li>
        <li>
          <Link onClick={(e) => duelAs(e, CHIMERA, YUBEL)} to="#">
            Duel as Chimera
          </Link>
        </li>

        {decks.map((deckId) => {
          return (
            <li>
              <Link to="#" onClick={(e) => duelWithDeckFromStore(e, deckId)}>
                Duel as {deckId}
              </Link>{" "}
              <button onClick={() => deleteDeck(deckId)}>delete</button>
            </li>
          );
        })}
        <li>
          <Link to={"/deck"}>Download deck</Link>
        </li>
      </ul>

      {replays.length > 0 && (
        <div>
          <h1># Replays </h1>
          Play As{" "}
          <select
            value={selectedDeck}
            onChange={(e) => {
              window.localStorage.setItem("selected-deck", e.target.value);
              setSelectedDeck(e.target.value);
            }}
          >
            <option>Select a Deck</option>
            {decks.map((deck) => (
              <option key={deck} value={deck}>
                {deck}
              </option>
            ))}
          </select>
          <ul>
            {replays.map((replay) => {
              return (
                <li>
                  <Link onClick={(e) => openRelay(e, replay.name)} to="#">
                    {replay.name}
                  </Link>{" "}
                  <button onClick={() => deleteReplay(replay.name)}>
                    delete
                  </button>
                  <br />
                  <EndGameBoard play={playFromAReplay} data={replay.data} />
                </li>
              );
            })}
          </ul>
        </div>
      )}

      <RoomLobby
        playerId={kaibaNet.getPlayerId()}
        rooms={rooms}
        onRoomJoin={handleRoomJoin}
      />
    </div>
  );
}

function useLazyReplay({ replays, setReplays }: any) {
  useEffect(() => {
    if (replays.length === 0) return;
    console.log(replays);

    let index = 0;
    let timer: any = -1;

    const loadReplay = () => {
      const replayData = window.localStorage.getItem(replays[index].name);
      if (replayData) {
        const replay = JSON.parse(replayData);
        let thisIndex = index;
        setReplays((currentReplays: any) => {
          const newReplays = [...currentReplays];
          newReplays[thisIndex] = {
            ...newReplays[thisIndex],
            data: replay,
          };
          return newReplays;
        });
      }
      if (++index < replays.length) {
        timer = setTimeout(loadReplay);
      }
    };

    loadReplay();
  }, []);
}

/// TODO

const EndGameBoard = memo(function EndGameBoard({ data, play }: any) {
  const [fields, setFields] = useState<any>(null);
  useEffect(() => {
    if (!data) return;

    const getCard = (playerIndex: number, cardId: number) => {
      if (!cardId) return null;
      const { mainDeck = [], extraDeck = [] } = data.players[playerIndex];
      const card = mainDeck.find((c: any) => c.id === cardId);
      if (card) return card;
      const card2 = extraDeck.find((c: any) => c.id === cardId);
      if (card2) return card2;
      return null;
    };

    const { endField = [] } = data.replay;
    if (endField.length === 0) return;

    const fields: any = [
      {
        monsterZones: [null, null, null, null, null],
        spellTrapZones: [null, null, null, null, null],
        extraMonsterZones: [null, null],
      },
      {
        monsterZones: [null, null, null, null, null],
        spellTrapZones: [null, null, null, null, null],
        extraMonsterZones: [null, null],
      },
    ];

    endField.forEach((data: any) => {
      const zoneData = YGOGameUtils.getZoneData(data.zone);
      const card = getCard(zoneData.player, data.id);
      const cardData = { ...card, ...data, zoneData };

      if (zoneData.zone === "M") {
        fields[zoneData.player].monsterZones[zoneData.zoneIndex - 1] = cardData;
      }
      if (zoneData.zone === "S") {
        fields[zoneData.player].spellTrapZones[zoneData.zoneIndex - 1] =
          cardData;
      }
      if (zoneData.zone === "EMZ") {
        fields[zoneData.player].extraMonsterZones[zoneData.zoneIndex - 1] =
          cardData;
      }
    });
    fields.reverse();
    setFields(fields);
  }, [data]);

  const sizeInt = 60;
  const size = sizeInt + "px";
  if (!data || !fields) return null;
  return (
    <div>
      {fields.map((player: any, playerIndex: number) => {
        const monsterZones = player.monsterZones.map((card: any) => {
          return (
            <div className="col border" style={{ width: size, height: size }}>
              {card && (
                <img
                  style={{
                    height: size,
                    transform: playerIndex === 0 ? "rotate(180deg)" : undefined,
                  }}
                  src={`${cdnUrl}/images/cards_small/${card.id}.jpg`}
                />
              )}
            </div>
          );
        });
        const spellZones = player.spellTrapZones.map((card: any) => {
          return (
            <div className="col border" style={{ width: "size", height: size }}>
              {card && (
                <img
                  style={{
                    height: size,
                    transform: playerIndex === 0 ? "rotate(180deg)" : undefined,
                  }}
                  src={`${cdnUrl}/images/cards_small/${card.id}.jpg`}
                />
              )}
            </div>
          );
        });

        const extraMonsterZone1 = fields[0].extraMonsterZones[0]
          ? 0
          : fields[1].extraMonsterZones[0]
          ? 1
          : -1;
        const extraMonsterZone2 = fields[0].extraMonsterZones[1]
          ? 0
          : fields[1].extraMonsterZones[1]
          ? 1
          : -1;

        const extraMonsterZones = (
          <>
            {playerIndex === 0 && (
              <div style={{ height: size }}>
                <div className="row">
                  <div className="col"></div>
                  <div
                    className="col border"
                    style={{ width: size, height: size }}
                  >
                    {extraMonsterZone1 >= 0 && (
                      <img
                        style={{
                          height: size,
                          transform:
                            extraMonsterZone1 === 1
                              ? "rotate(180deg)"
                              : undefined,
                        }}
                        src={`${cdnUrl}/images/cards_small/${fields[extraMonsterZone1].extraMonsterZones[0].id}.jpg`}
                      />
                    )}
                  </div>
                  <div className="col"></div>
                  <div
                    className="col border"
                    style={{ width: size, height: size }}
                  >
                    {extraMonsterZone2 >= 0 && (
                      <img
                        style={{
                          height: size,
                          transform:
                            extraMonsterZone2 === 1
                              ? "rotate(180deg)"
                              : undefined,
                        }}
                        src={`${cdnUrl}/images/cards_small/${fields[extraMonsterZone2].extraMonsterZones[1].id}.jpg`}
                      />
                    )}
                  </div>
                  <div className="col"></div>
                </div>
              </div>
            )}
          </>
        );

        const playVsField = (
          <div>
            <button onClick={() => play(1 - playerIndex, data)}>
              Play vs field
            </button>
          </div>
        );

        return (
          <div style={{ width: sizeInt * 5 + "px" }}>
            {playerIndex === 0 && playVsField}
            <div className="row" style={{ height: size }}>
              {playerIndex === 1 ? monsterZones : spellZones}
            </div>
            <div className="row" style={{ height: size }}>
              {playerIndex === 1 ? spellZones : monsterZones}
            </div>
            {extraMonsterZones}
            {playerIndex === 1 && playVsField}
          </div>
        );
      })}
    </div>
  );
});<|MERGE_RESOLUTION|>--- conflicted
+++ resolved
@@ -74,31 +74,10 @@
     navigate("/duel");
   };
 
-<<<<<<< HEAD
   const duelAs = (e: any, deck1: any, deck2: any) => {
     e.preventDefault();
     e.stopPropagation();
     duel(deck1, deck2);
-=======
-  kaibaNet.setOnGameStartCallback(handleGameStart);
-
-  const handleRoomJoin = async (roomId: any) => {
-    console.log("App:handleRoomJoin:roomDecks", roomDecks);
-
-    // for (let player = 0; player < 2; ++player) {
-    //   for (let i = roomDecks.players[player].mainDeck.length - 1; i > 0; i--) {
-    //     const j = Math.floor(Math.random() * (i + 1));
-    //     [roomDecks.players[player].mainDeck[i], roomDecks.players[player].mainDeck[j]] = [roomDecks.players[player].mainDeck[j], roomDecks.players[player].mainDeck[i]];
-    //   }
-    // }
-
-    roomDecks.options = {
-      shuffleDecks: false
-    };
-
-    await kaibaNet.joinRoom(roomId, roomDecks);
-    navigate("/duel");
->>>>>>> 00d882db
   };
 
   const duelWithDeckFromStore = (e: any, deckId: string) => {
